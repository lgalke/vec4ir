--- conflicted
+++ resolved
@@ -52,19 +52,11 @@
         values = results[name]
         # patches.append(mpatches.Patch(color=c, label=name))
         precision_recall = zip(values["precision"], values["recall"])
-<<<<<<< HEAD
-        precision, recall = zip(*list(sorted(precision_recall, key=itemgetter(1), reverse=False)))
-        plt.plot([0., *list(recall), 1.],
-                 [1., *list(precision), 0.],
-                 color=c,
-                 label=name)
-=======
         precision, recall = zip(*list(sorted(precision_recall,
                                              key=itemgetter(0), reverse=True)))
         recall = [0.] + list(recall) + [1.]
         precision = [1.] + list(precision) + [0.]
         plt.plot(recall, precision, color=c, label=name)
->>>>>>> 1650ab6b
 
     plt.xlabel('Recall')
     plt.ylabel('Precision')
@@ -222,50 +214,6 @@
     return parser
 
 
-def load_ntcir2(config):
-    raise DeprecationWarning("Use data sets load method instead")
-    ntcir2 = NTCIR("../data/NTCIR2/",
-                   rels=config['rels'],
-                   topic=config['topic'],
-                   field=config['field'])
-    print("Loading NTCIR2 documents...")
-    labels, documents = ntcir2.docs
-    print("Loaded {:d} documents.".format(len(documents)))
-
-    print("Loading topics...")
-    queries = ntcir2.topics
-    n_queries = len(queries)
-    print("Using {:d} queries".format(n_queries))
-
-    print("Loading relevances...")
-    rels = ntcir2.rels
-    n_rels = len(rels)
-    print("With {:.1f} relevant docs per query".format(n_rels / n_queries))
-    return documents, labels, queries, rels
-
-
-def load_econ62k(cfg):
-    raise DeprecationWarning
-    dataset = QuadflorLike(y=cfg['y'],
-                           thes=cfg['thes'],
-                           X=cfg['X'],
-                           verify_integrity=cfg['verify_integrity'])
-    print("Loading econ62k documents...")
-    labels, docs = dataset.docs
-    print("Loaded {:d} documents.".format(len(docs)))
-
-    print("Loading topics...")
-    queries = dataset.topics
-    n_queries = len(queries)
-    print("Using {:d} queries".format(n_queries))
-
-    print("Loading relevances...")
-    rels = dataset.rels
-    n_rels = sum(len(acc) for acc in rels.values())
-    print("with {:.1f} relevant docs per query".format(n_rels / n_queries))
-    return docs, labels, queries, rels
-
-
 def init_dataset(data_config, default='quadflorlike'):
     """
     Given some dataset configuguration ("type" and **kwargs for the
@@ -377,6 +325,7 @@
         header = header.format(args.dataset, args.embedding,
                                **embedding_analyzer_config)
         print_dict(stats, header=header, stream=args.outfile)
+        exit(0)
     embedding_oov_token = embedding_config["oov_token"]
 
     # Set up matching analyzer
