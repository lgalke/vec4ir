--- conflicted
+++ resolved
@@ -39,10 +39,6 @@
 
     plt.legend(keys)
     plt.savefig(path)
-<<<<<<< HEAD
-=======
-
->>>>>>> 16c9de53
 
 
 def is_embedded(sentence, embedding, analyzer):
